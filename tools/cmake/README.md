--- conflicted
+++ resolved
@@ -25,14 +25,11 @@
 - Freescale targets
 - GigaDevice targets
 - MAXIM targets
-<<<<<<< HEAD
 - NXP targets
-=======
 - Samsung targets
->>>>>>> 87e8c0bf
 - Silicon Labs targets
 - STM targets
-- WICED
+- WICED targets
 
 ### Supported toolchains
 
